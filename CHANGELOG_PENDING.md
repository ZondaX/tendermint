## v0.31.8

**

### BREAKING CHANGES:

* CLI/RPC/Config
- [rpc] \#3616 Improve `/block_results` response format (`results.DeliverTx` ->
  `results.deliver_tx`). See docs for details.

* Apps

* Go API
- [libs/db] Removed deprecated `LevelDBBackend` const
  * If you have `db_backend` set to `leveldb` in your config file, please
    change it to `goleveldb` or `cleveldb`.
- [p2p] \#3521 Remove NewNetAddressStringWithOptionalID

* Blockchain Protocol

* P2P Protocol

### FEATURES:

### IMPROVEMENTS:
<<<<<<< HEAD
- [privval] \#3370 Refactored validator/kms connection (@jleni)
- [rpc] [\#3534](https://github.com/tendermint/tendermint/pull/3534) Add support for batched requests/responses in JSON RPC
- [cli] [\#3160](https://github.com/tendermint/tendermint/issues/3160) Add `-config=<path-to-config>` option to `testnet` cmd (@gregdhill)
- [cs/replay] \#3460 check appHash for each block

### BUG FIXES:
- [p2p] \#3532 limit the number of attempts to connect to a peer in seed mode
  to 16 (as a result, the node will stop retrying after a 35 hours time window)
- [consensus] \#2723, \#3451 and \#3317 Fix non-deterministic tests
=======
- [p2p] \#3666 Add per channel telemtry to improve reactor observability

* [rpc] [\#3686](https://github.com/tendermint/tendermint/pull/3686) `HTTPClient#Call` returns wrapped errors, so a caller could use `errors.Cause` to retrieve an error code.

### BUG FIXES:
>>>>>>> c1f26482
<|MERGE_RESOLUTION|>--- conflicted
+++ resolved
@@ -23,20 +23,10 @@
 ### FEATURES:
 
 ### IMPROVEMENTS:
-<<<<<<< HEAD
-- [privval] \#3370 Refactored validator/kms connection (@jleni)
-- [rpc] [\#3534](https://github.com/tendermint/tendermint/pull/3534) Add support for batched requests/responses in JSON RPC
-- [cli] [\#3160](https://github.com/tendermint/tendermint/issues/3160) Add `-config=<path-to-config>` option to `testnet` cmd (@gregdhill)
-- [cs/replay] \#3460 check appHash for each block
-
-### BUG FIXES:
-- [p2p] \#3532 limit the number of attempts to connect to a peer in seed mode
-  to 16 (as a result, the node will stop retrying after a 35 hours time window)
-- [consensus] \#2723, \#3451 and \#3317 Fix non-deterministic tests
-=======
 - [p2p] \#3666 Add per channel telemtry to improve reactor observability
 
 * [rpc] [\#3686](https://github.com/tendermint/tendermint/pull/3686) `HTTPClient#Call` returns wrapped errors, so a caller could use `errors.Cause` to retrieve an error code.
 
-### BUG FIXES:
->>>>>>> c1f26482
+* [privval] \#3370 Refactored validator/kms connection (@jleni)
+
+### BUG FIXES:
--- conflicted
+++ resolved
@@ -24,12 +24,6 @@
 
 ### IMPROVEMENTS:
 
-### BUG FIXES:
-<<<<<<< HEAD
+- [mempool] \#2778 No longer send txs back to peers who sent it to you
 
-- [crypto/merkle] [\#2756](https://github.com/tendermint/tendermint/issues/2756) Fix crypto/merkle ProofOperators.Verify to check bounds on keypath parts.
-- [mempool] fix a bug where we create a WAL despite `wal_dir` being empty
-- [mempool] \#2778 No longer send txs back to peers who sent it to you
-- [p2p] \#2771 Fix `peer-id` label name in prometheus metrics\
-=======
->>>>>>> 533b3cfb
+### BUG FIXES: